"""Search memory tool."""

import time
from typing import Any, cast

from ..config import get_config
from ..context import db, mcp
from ..core.clustering import cosine_similarity
from ..performance import time_operation
from ..core.decay import calculate_score
from ..performance import time_operation
from ..security.validators import (
    MAX_CONTENT_LENGTH,
    MAX_TAGS_COUNT,
    validate_list_length,
    validate_positive_int,
    validate_score,
    validate_string_length,
    validate_tag,
)
from ..storage.models import MemoryStatus, SearchResult

# Optional dependency for embeddings
try:
    from sentence_transformers import SentenceTransformer

    SENTENCE_TRANSFORMERS_AVAILABLE = True
except ImportError:
    SentenceTransformer = None
    SENTENCE_TRANSFORMERS_AVAILABLE = False

# Global model cache to avoid reloading on every request
_model_cache: dict[str, SentenceTransformer] = {}


def _get_embedding_model(model_name: str) -> SentenceTransformer | None:
    """Get cached embedding model or create new one."""
    if not SENTENCE_TRANSFORMERS_AVAILABLE:
        return None
<<<<<<< HEAD
    
=======

>>>>>>> 3d7aa97a
    if model_name not in _model_cache:
        try:
            _model_cache[model_name] = SentenceTransformer(model_name)
        except Exception:
            return None
<<<<<<< HEAD
    
=======

>>>>>>> 3d7aa97a
    return _model_cache[model_name]


def _generate_query_embedding(query: str) -> list[float] | None:
    """Generate embedding for search query."""
    config = get_config()
    if not config.enable_embeddings or not SENTENCE_TRANSFORMERS_AVAILABLE:
        return None
<<<<<<< HEAD
    
    model = _get_embedding_model(config.embed_model)
    if model is None:
        return None
    
=======

    model = _get_embedding_model(config.embed_model)
    if model is None:
        return None

>>>>>>> 3d7aa97a
    try:
        embedding = model.encode(query, convert_to_numpy=True)
        return cast(list[float], embedding.tolist())
    except Exception:
        return None


@mcp.tool()
@time_operation("search_memory")
def search_memory(
    query: str | None = None,
    tags: list[str] | None = None,
    top_k: int = 10,
    window_days: int | None = None,
    min_score: float | None = None,
    use_embeddings: bool = False,
) -> dict[str, Any]:
    """
    Search for memories with optional filters and scoring.

    Args:
        query: Text query to search for (max 50,000 chars).
        tags: Filter by tags (max 50 tags).
        top_k: Maximum number of results (1-100).
        window_days: Only search memories from last N days (1-3650).
        min_score: Minimum decay score threshold (0.0-1.0).
        use_embeddings: Use semantic search with embeddings.

    Returns:
        List of matching memories with scores.

    Raises:
        ValueError: If any input fails validation.
    """
    # Input validation
    if query is not None:
        query = validate_string_length(query, MAX_CONTENT_LENGTH, "query", allow_none=True)

    if tags is not None:
        tags = validate_list_length(tags, MAX_TAGS_COUNT, "tags")
        tags = [validate_tag(tag, f"tags[{i}]") for i, tag in enumerate(tags)]

    top_k = validate_positive_int(top_k, "top_k", min_value=1, max_value=100)

    if window_days is not None:
        window_days = validate_positive_int(
            window_days,
            "window_days",
            min_value=1,
            max_value=3650,  # Max 10 years
        )

    if min_score is not None:
        min_score = validate_score(min_score, "min_score")

    config = get_config()
    now = int(time.time())

    memories = db.search_memories(
        tags=tags,
        status=MemoryStatus.ACTIVE,
        window_days=window_days,
        limit=top_k * 3,
    )

    query_embed = None
    if use_embeddings and query and config.enable_embeddings:
        query_embed = _generate_query_embedding(query)

    results: list[SearchResult] = []
    for memory in memories:
        score = calculate_score(
            use_count=memory.use_count,
            last_used=memory.last_used,
            strength=memory.strength,
            now=now,
        )

        if min_score is not None and score < min_score:
            continue

        similarity = None
        if query_embed and memory.embed:
            similarity = cosine_similarity(query_embed, memory.embed)

        relevance = 1.0
        if query and not use_embeddings:
            if query.lower() in memory.content.lower():
                relevance = 2.0
            elif any(word in memory.content.lower() for word in query.lower().split()):
                relevance = 1.5

        final_score = score * relevance
        if similarity is not None:
            final_score = score * similarity

        results.append(SearchResult(memory=memory, score=final_score, similarity=similarity))

    results.sort(key=lambda r: r.score, reverse=True)
    results = results[:top_k]

    return {
        "success": True,
        "count": len(results),
        "results": [
            {
                "id": r.memory.id,
                "content": r.memory.content,
                "tags": r.memory.meta.tags,
                "score": round(r.score, 4),
                "similarity": round(r.similarity, 4) if r.similarity else None,
                "use_count": r.memory.use_count,
                "last_used": r.memory.last_used,
                "age_days": round((now - r.memory.created_at) / 86400, 1),
            }
            for r in results
        ],
    }<|MERGE_RESOLUTION|>--- conflicted
+++ resolved
@@ -37,21 +37,13 @@
     """Get cached embedding model or create new one."""
     if not SENTENCE_TRANSFORMERS_AVAILABLE:
         return None
-<<<<<<< HEAD
-    
-=======
 
->>>>>>> 3d7aa97a
     if model_name not in _model_cache:
         try:
             _model_cache[model_name] = SentenceTransformer(model_name)
         except Exception:
             return None
-<<<<<<< HEAD
-    
-=======
 
->>>>>>> 3d7aa97a
     return _model_cache[model_name]
 
 
@@ -60,19 +52,11 @@
     config = get_config()
     if not config.enable_embeddings or not SENTENCE_TRANSFORMERS_AVAILABLE:
         return None
-<<<<<<< HEAD
-    
-    model = _get_embedding_model(config.embed_model)
-    if model is None:
-        return None
-    
-=======
 
     model = _get_embedding_model(config.embed_model)
     if model is None:
         return None
 
->>>>>>> 3d7aa97a
     try:
         embedding = model.encode(query, convert_to_numpy=True)
         return cast(list[float], embedding.tolist())
