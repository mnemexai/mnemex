--- conflicted
+++ resolved
@@ -149,22 +149,12 @@
     try:
         if config.ltm_vault_path and config.ltm_vault_path.exists():
             ltm_index = LTMIndex(vault_path=config.ltm_vault_path)
-<<<<<<< HEAD
-            
-            # Only load index if it exists and is recent, otherwise skip LTM search
-            if ltm_index.index_path.exists():
-                # Check if index is recent (less than 1 hour old)
-                import time
-                index_age = time.time() - ltm_index.index_path.stat().st_mtime
-                if index_age < 3600:  # 1 hour
-=======
 
             # Only load index if it exists and is recent, otherwise skip LTM search
             if ltm_index.index_path.exists():
                 # Check if index is recent (less than 1 hour old)
                 index_age = time.time() - ltm_index.index_path.stat().st_mtime
                 if index_age < config.ltm_index_max_age_seconds:  # 1 hour
->>>>>>> 3d7aa97a
                     ltm_index.load_index()
                     ltm_docs = ltm_index.search(query=query, tags=tags, limit=limit * 2)
                     for doc in ltm_docs:
