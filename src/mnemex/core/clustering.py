--- conflicted
+++ resolved
@@ -99,11 +99,7 @@
             # Early termination: skip if cluster is already at max size
             if len(cluster_memories) >= config.max_cluster_size:
                 continue
-<<<<<<< HEAD
-                
-=======
-
->>>>>>> 3d7aa97a
+
             # Check if memory is similar to any in this cluster
             for cluster_mem in cluster_memories:
                 if cluster_mem.embed is None:
@@ -113,11 +109,7 @@
                 cache_key = tuple(sorted([memory.id, cluster_mem.id]))
                 if cache_key not in similarity_cache:
                     similarity_cache[cache_key] = cosine_similarity(memory.embed, cluster_mem.embed)
-<<<<<<< HEAD
-                
-=======
-
->>>>>>> 3d7aa97a
+
                 similarity = similarity_cache[cache_key]
                 if similarity >= config.threshold:
                     similar_clusters.append(cluster_idx)
